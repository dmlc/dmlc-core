ifndef config
	ifneq ("$(wildcard ./config.mk)","")
		config = config.mk
	else
		config = make/config.mk
	endif
endif
# use customized config file
include $(config)
include make/dmlc.mk

# this is the common build script for dmlc lib
export LDFLAGS= -pthread -lm
<<<<<<< HEAD
export CFLAGS = -O3 -Wall -msse2 -g -Wno-unknown-pragmas -Iinclude -std=c++0x
=======
export CFLAGS = -O3 -Wall -msse2  -Wno-unknown-pragmas -Iinclude  -std=c++0x
>>>>>>> dd25c061
LDFLAGS+= $(DMLC_LDFLAGS)
CFLAGS+= $(DMLC_CFLAGS)

ifdef DEPS_PATH
CFLAGS+= -I$(DEPS_PATH)/include
LDFLAGS+= -L$(DEPS_PATH)/lib
endif

.PHONY: clean all test lint doc

OBJ=line_split.o recordio_split.o input_split_base.o io.o local_filesys.o data.o recordio.o config.o

ifeq ($(USE_HDFS), 1)
	OBJ += hdfs_filesys.o
endif

ifeq ($(USE_S3), 1)
	OBJ += s3_filesys.o
endif

ifeq ($(USE_AZURE), 1)
	OBJ += azure_filesys.o
endif

ifndef LINT_LANG
	LINT_LANG="all"
endif


ALIB=libdmlc.a
all: $(ALIB) test

include test/dmlc_test.mk

ifeq ($(BUILD_TEST), 1)
test: $(ALL_TEST)
endif

line_split.o: src/io/line_split.cc
recordio_split.o: src/io/recordio_split.cc
input_split_base.o: src/io/input_split_base.cc
hdfs_filesys.o: src/io/hdfs_filesys.cc
s3_filesys.o: src/io/s3_filesys.cc
azure_filesys.o: src/io/azure_filesys.cc
local_filesys.o: src/io/local_filesys.cc
io.o: src/io.cc
data.o: src/data.cc
recordio.o: src/recordio.cc
config.o: src/config.cc

libdmlc.a: $(OBJ)


$(BIN) :
	$(CXX) $(CFLAGS) -o $@ $(filter %.cpp %.o %.c %.cc %.a,  $^) $(LDFLAGS)

$(OBJ) :
	$(CXX) -c $(CFLAGS) -o $@ $(firstword $(filter %.cpp %.c %.cc, $^) )

$(ALIB):
	ar cr $@ $+

lint:
	python scripts/lint.py dmlc ${LINT_LANG} include src scripts

doc:
	doxygen doc/Doxyfile

clean:
	$(RM) $(OBJ) $(BIN) $(ALIB) $(ALL_TEST) $(ALL_TEST_OBJ) *~ src/*~ src/*/*~ include/dmlc/*~ test/*~<|MERGE_RESOLUTION|>--- conflicted
+++ resolved
@@ -11,11 +11,7 @@
 
 # this is the common build script for dmlc lib
 export LDFLAGS= -pthread -lm
-<<<<<<< HEAD
-export CFLAGS = -O3 -Wall -msse2 -g -Wno-unknown-pragmas -Iinclude -std=c++0x
-=======
 export CFLAGS = -O3 -Wall -msse2  -Wno-unknown-pragmas -Iinclude  -std=c++0x
->>>>>>> dd25c061
 LDFLAGS+= $(DMLC_LDFLAGS)
 CFLAGS+= $(DMLC_CFLAGS)
 
