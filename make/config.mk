#-----------------------------------------------------
#  dmlc-core: the configuration compile script
#
#  This is the default configuration setup for
#  If you want to change configuration, do the following steps:
#
#  - copy this file to the root of dmlc-core folder
#  - modify the configuration you want
#  - type make or make -j n on each of the folder
#----------------------------------------------------

# choice of compiler
export CC = gcc
export CXX = g++
export MPICXX = mpicxx

# whether to compile with -fPIC option
# Note: to build shared library(so files), fPIC is required
WITH_FPIC = 1

# whether use HDFS support during compile
USE_HDFS = 0

# whether use AWS S3 support during compile
USE_S3 = 0

# whether use Azure blob support during compile
<<<<<<< HEAD
USE_AZURE = 0 
=======
USE_AZURE = 0
>>>>>>> dd25c061

# path to libjvm.so
LIBJVM=$(JAVA_HOME)/jre/lib/amd64/server

# whether building unittest (gtest is required)
BUILD_TEST=0

# path to gtest library (only used when $BUILD_TEST=1)
# there should be an include path in $GTEST_PATH/include and library in $GTEST_PATH/lib
GTEST_PATH=

# path to third-party dependences such as glog
DEPS_PATH=deps<|MERGE_RESOLUTION|>--- conflicted
+++ resolved
@@ -25,11 +25,7 @@
 USE_S3 = 0
 
 # whether use Azure blob support during compile
-<<<<<<< HEAD
-USE_AZURE = 0 
-=======
 USE_AZURE = 0
->>>>>>> dd25c061
 
 # path to libjvm.so
 LIBJVM=$(JAVA_HOME)/jre/lib/amd64/server
