#!/usr/bin/env python3
# pylint: disable=protected-access, unused-variable, locally-disabled, len-as-condition
"""Lint helper to generate lint summary of source.

Copyright by Contributors
"""
from __future__ import print_function
import argparse
import codecs
import sys
import re
import os
import cpplint
from cpplint import _cpplint_state
from pylint import epylint

CXX_SUFFIX = set(['cc', 'c', 'cpp', 'h', 'cu', 'hpp'])
PYTHON_SUFFIX = set(['py'])

def filepath_enumerate(paths):
    """Enumerate the file paths of all subfiles of the list of paths"""
    out = []
    for path in paths:
        if os.path.isfile(path):
            out.append(path)
        else:
            for root, dirs, files in os.walk(path):
                for name in files:
                    out.append(os.path.normpath(os.path.join(root, name)))
    return out

# pylint: disable=useless-object-inheritance
class LintHelper(object):
    """Class to help runing the lint and records summary"""

    @staticmethod
    def _print_summary_map(strm, result_map, ftype):
        """Print summary of certain result map."""
        if len(result_map) == 0:
            return 0
<<<<<<< HEAD
        npass = len(x for x in result_map.values() if len(x) == 0)
        strm.write('=====%d/%d %s files passed check=====\n' % (npass, len(result_map), ftype))
=======
        npass = len([x for k, x in result_map.items() if len(x) == 0])
        strm.write(f'====={npass}/{len(result_map)} {ftype} files passed check=====\n')
>>>>>>> cd3d9358
        for fname, emap in result_map.items():
            if len(emap) == 0:
                continue
            strm.write(
                f'{fname}: {sum(emap.values())} Errors of {len(emap)} Categories map={str(emap)}\n')
        return len(result_map) - npass

    def __init__(self):
        self.project_name = None
        self.cpp_header_map = {}
        self.cpp_src_map = {}
        self.python_map = {}
        pylint_disable = ['superfluous-parens',
                          'too-many-instance-attributes',
                          'too-few-public-methods']
        # setup pylint
        self.pylint_opts = ['--extension-pkg-whitelist=numpy',
                            '--disable=' + ','.join(pylint_disable)]

        self.pylint_cats = set(['error', 'warning', 'convention', 'refactor'])
        # setup cpp lint
        cpplint_args = ['.', '--extensions=' + (','.join(CXX_SUFFIX))]
        _ = cpplint.ParseArguments(cpplint_args)
        cpplint._SetFilters(','.join(['-build/c++11',
                                      '-build/namespaces',
                                      '-build/include,',
                                      '+build/include_what_you_use',
                                      '+build/include_order']))
        cpplint._SetCountingStyle('toplevel')
        cpplint._line_length = 100

    def process_cpp(self, path, suffix):
        """Process a cpp file."""
        _cpplint_state.ResetErrorCounts()
        cpplint.ProcessFile(str(path), _cpplint_state.verbose_level)
        _cpplint_state.PrintErrorCounts()
        errors = _cpplint_state.errors_by_category.copy()

        if suffix == 'h':
            self.cpp_header_map[str(path)] = errors
        else:
            self.cpp_src_map[str(path)] = errors

    def process_python(self, path):
        """Process a python file."""
        (pylint_stdout, pylint_stderr) = epylint.py_run(
            ' '.join([str(path)] + self.pylint_opts), return_std=True)
        emap = {}
        err = pylint_stderr.read()
        if len(err):
            print(err)
        for line in pylint_stdout:
            sys.stderr.write(line)
            key = line.split(':')[-1].split('(')[0].strip()
            if key not in self.pylint_cats:
                continue
            if key not in emap:
                emap[key] = 1
            else:
                emap[key] += 1
        self.python_map[str(path)] = emap

    def print_summary(self, strm):
        """Print summary of lint."""
        nerr = 0
        nerr += LintHelper._print_summary_map(strm, self.cpp_header_map, 'cpp-header')
        nerr += LintHelper._print_summary_map(strm, self.cpp_src_map, 'cpp-source')
        nerr += LintHelper._print_summary_map(strm, self.python_map, 'python')
        if nerr == 0:
            strm.write('All passed!\n')
        else:
            strm.write(f'{nerr} files failed lint\n')
        return nerr

# singleton helper for lint check
_HELPER = LintHelper()

def get_header_guard_dmlc(filename):
    """Get Header Guard Convention for DMLC Projects.

    For headers in include, directly use the path
    For headers in src, use project name plus path

    Examples: with project-name = dmlc
        include/dmlc/timer.h -> DMLC_TIMTER_H_
        src/io/libsvm_parser.h -> DMLC_IO_LIBSVM_PARSER_H_
    """
    fileinfo = cpplint.FileInfo(filename)
    file_path_from_root = fileinfo.RepositoryName()
    inc_list = ['include', 'api', 'wrapper', 'contrib']
    if os.name == 'nt':
        inc_list.append("mshadow")

    if file_path_from_root.find('src/') != -1 and _HELPER.project_name is not None:
        idx = file_path_from_root.find('src/')
        file_path_from_root = _HELPER.project_name +  file_path_from_root[idx + 3:]
    else:
        idx = file_path_from_root.find("include/")
        if idx != -1:
            file_path_from_root = file_path_from_root[idx + 8:]
        for spath in inc_list:
            prefix = spath + '/'
            if file_path_from_root.startswith(prefix):
                file_path_from_root = re.sub('^' + prefix, '', file_path_from_root)
                break
    return re.sub(r'[-./\s]', '_', file_path_from_root).upper() + '_'

cpplint.GetHeaderGuardCPPVariable = get_header_guard_dmlc

def process(fname, allow_type):
    """Process a file."""
    fname = str(fname)
    arr = fname.rsplit('.', 1)
    if fname.find('#') != -1 or arr[-1] not in allow_type:
        return
    if arr[-1] in CXX_SUFFIX:
        _HELPER.process_cpp(fname, arr[-1])
    if arr[-1] in PYTHON_SUFFIX:
        _HELPER.process_python(fname)

def main():
    """Main entry function."""
    parser = argparse.ArgumentParser(description="lint source codes")
    parser.add_argument('project', help='project name')
    parser.add_argument('filetype', choices=['python', 'cpp', 'all'],
                        help='source code type')
    parser.add_argument('path', nargs='+', help='path to traverse')
    parser.add_argument('--exclude_path', nargs='+', default=[],
                        help='exclude this path, and all subfolders if path is a folder')
    parser.add_argument('--pylint-rc', default=None,
                        help='pylint rc file')
    args = parser.parse_args()

    _HELPER.project_name = args.project
    if args.pylint_rc is not None:
        _HELPER.pylint_opts = ['--rcfile='+args.pylint_rc,]
    file_type = args.filetype
    allow_type = []
    if file_type in ('python', 'all'):
        allow_type += PYTHON_SUFFIX
    if file_type in ('cpp', 'all'):
        allow_type += CXX_SUFFIX
    allow_type = set(allow_type)
    if sys.version_info.major == 2 and os.name != 'nt':
        sys.stderr = codecs.StreamReaderWriter(sys.stderr,
                                               codecs.getreader('utf8'),
                                               codecs.getwriter('utf8'),
                                               'replace')
    # get excluded files
    excluded_paths = filepath_enumerate(args.exclude_path)
    for path in args.path:
        if os.path.isfile(path):
            normpath = os.path.normpath(path)
            if normpath not in excluded_paths:
                process(path, allow_type)
        else:
            for root, dirs, files in os.walk(path):
                for name in files:
                    file_path = os.path.normpath(os.path.join(root, name))
                    if file_path not in excluded_paths:
                        process(file_path, allow_type)
    nerr = _HELPER.print_summary(sys.stderr)
    sys.exit(nerr > 0)

if __name__ == '__main__':
    main()<|MERGE_RESOLUTION|>--- conflicted
+++ resolved
@@ -38,13 +38,8 @@
         """Print summary of certain result map."""
         if len(result_map) == 0:
             return 0
-<<<<<<< HEAD
         npass = len(x for x in result_map.values() if len(x) == 0)
-        strm.write('=====%d/%d %s files passed check=====\n' % (npass, len(result_map), ftype))
-=======
-        npass = len([x for k, x in result_map.items() if len(x) == 0])
         strm.write(f'====={npass}/{len(result_map)} {ftype} files passed check=====\n')
->>>>>>> cd3d9358
         for fname, emap in result_map.items():
             if len(emap) == 0:
                 continue
